--- conflicted
+++ resolved
@@ -1,983 +1,599 @@
-<<<<<<< HEAD
-"""
-File docstring
-"""
-
-################################################################################
-# Imports
-################################################################################
-
-# General
-import copy
-import time
-import threading
-from enum import Enum
-import os # TODO: see if this can be removed
-
-# ROS
-import rospy
-from sensor_msgs.msg import LaserScan
-from sensor_msgs.msg import Image
-from ackermann_msgs.msg import AckermannDriveStamped
-import XboxController
-
-
-################################################################################
-# Racecar class
-################################################################################
-
-class Racecar:
-    """
-    The core racecar module which contains several submodules which interface 
-    with and control the different pieces of hardware
-    """
-    def __init__(self):
-        # Modules
-        self.drive = self.Drive()
-        self.controller = self.Controller(self)
-        
-        # User provided start and update functions
-        self.__user_start = None
-        self.__user_update = None
-
-        # The run_thread (handles frames) and the update function to be called
-        # in the run thread
-        self.__run_thread = None
-        self.__cur_update = self.__default_update
-
-        # Start run_thread in default drive mode
-        self.__handle_back()
-        self.__run_thread = threading.Thread(target=self.__run)
-        self.__run_thread.daemon = True
-        self.__run_thread.start()
-
-        # Print welcome message
-        print(">> Racecar initialization successful")
-        print(">> Press the START button to run your program, "
-            "press the BACK button to enter default drive mode, "
-            "and press BACK and START at the same time to exit.")
-
-
-    def set_start_update(self, start, update):
-        """
-        Sets the start and update functions used in user program mode
-
-        Inputs:
-            start (function): The function called once every time we enter 
-                user program mode
-            update (function): The function called every frame in user program
-                modes
-        """
-        self.__user_start = start
-        self.__user_update = update
-
-
-    def __handle_start(self):
-        """
-        Handles when the START button is pressed by entering user program mode
-        """
-        print(">> Entering user program mode")
-        self.__user_start()
-        self.__cur_update = self.__user_update
-
-
-    def __handle_back(self):
-        """
-        Handles when the BACK button is pressed by entering default drive mode
-        """
-        print(">> Entering default drive mode")
-        self.__default_start()
-        self.__cur_update = self.__default_update
-
-
-    def __handle_exit(self):
-        """
-        Handles when BACK and START are pressed together by exiting the program
-        """
-        print(">> Goodbye!")
-        exit(0)
-
-
-    def __run(self):
-        """
-        Calls the current update function (determined by the current mode) 
-        and update_modules functions once per frame
-        """
-        FRAME_RATE = 30     # Number of frames per second
-
-        timer = rospy.Rate(FRAME_RATE)
-        while True:
-            self.__cur_update()
-            self.__update_modules()
-            timer.sleep()
-
-
-    def __update_modules(self):
-        """
-        Calls the update function on each module
-        """
-        self.drive._Drive__update()
-        self.controller._Controller__update()
-
-
-    def __default_start(self):
-        """
-        The start function for default drive mode
-        """
-        pass
-
-
-    def __default_update(self):
-        """
-        The update function for default drive mode, which controls the car with
-        the triggers and left joystick
-        """
-        MAX_SPEED = 1.0     # The speed when the trigger is fully pressed
-        MAX_ANGLE = 20      # The angle when the joystick is fully moved
-
-        forwardSpeed = self.controller.get_trigger(self.controller.Trigger.LEFT)
-        backSpeed = self.controller.get_trigger(self.controller.Trigger.RIGHT)
-        speed = (forwardSpeed - backSpeed) * MAX_SPEED
-
-        # If both triggers are pressed, stop for safety
-        if (forwardSpeed > 0 and backSpeed > 0):
-            speed = 0
-
-        angle = self.controller.get_joystick(self.controller.Joystick.LEFT)[0] \
-            * MAX_ANGLE
-
-        self.drive.set_speed_angle(speed, angle)
-
-
-
-    class Drive:
-        """
-        Controls the car's movement by allowing the user to set the state
-        associated with speed and turning
-        """
-        __TOPIC = "/drive"
-
-
-        def __init__(self):
-            self.__publisher = rospy.Publisher(self.__TOPIC, \
-                AckermannDriveStamped, queue_size=1)
-            self.__message = AckermannDriveStamped()
-
-
-        def set_speed_angle(self, speed, angle):
-            """
-            Sets the speed at which the wheels turn and the angle of the front
-            wheels
-
-            Inputs:
-                speed (float) = the speed, with positive for forward and
-                    negative for reverse
-                angle (float) = the angle of the front wheels, with positive for
-                        right turns and negative for left turns
-            """
-            MAX_SPEED = 5   # The maximum magnitude of speed allowed
-            MAX_ANGLE = 20  # The maximum angle magnitude allowed
-            CONVERSION_FACTOR = 1 / 80  # converts degrees to ROS angle units
-
-            speed = max(-MAX_SPEED, min(MAX_SPEED, speed))
-            angle = max(-MAX_ANGLE, min(MAX_ANGLE, angle))
-            self.__message = AckermannDriveStamped() # TODO remove this?
-            self.__message.drive.speed = speed
-            self.__message.drive.steering_angle = angle # * CONVERSION_FACTOR
-
-
-        def stop(self):
-            """
-            Brings the car to a stop and points the front wheels forward
-            """
-            self.set_speed_angle(0, 0)
-
-
-        def __update(self):
-            """
-            Publishes the current drive message
-            """
-            self.__publisher.publish(self.__message)
-
-
-
-    class Controller:
-        """
-        Handles input from the controller and exposes constant input state
-        per frame
-        """
-
-
-        class Button(Enum):
-            """
-            The buttons on the controller
-            """
-            A = 0       # A button
-            B = 1       # B button
-            X = 2       # X button
-            Y = 3       # Y button
-            LB = 4      # Left bumper
-            RB = 5      # Right bumper
-            LJOY = 6    # Left joystick button
-            RJOY = 7    # Right joystick button
-
-
-        class Trigger(Enum):
-            """
-            The triggers on the controller
-            """
-            LEFT = 0
-            RIGHT = 1
-
-
-        class Joystick(Enum):
-            """
-            The joysticks on the controller
-            """
-            LEFT = 0
-            RIGHT = 1
-
-
-        def __init__(self, racecar):
-            self.__racecar = racecar
-            self.__controller = XboxController.XboxController(
-                controllerCallBack = None,
-                joystickNo = 0,
-                deadzone = 0.15,
-                scale = 1,
-                invertYAxis = False)
-
-            # Button state at the start of last frame
-            self.__was_down = [False] * len(self.Button)
-            # Button state at the start of this frame
-            self.__is_down = [False] * len(self.Button)
-            # Button state received since the start of this frame
-            self.__cur_down = [False] * len(self.Button)
-
-            # Trigger state at the start of this frame
-            self.__last_trigger = [0, 0]
-            # Trigger state received since the start of this frame
-            self.__cur_trigger = [0, 0]
-
-            # Joystick state at the start of this frame
-            self.__last_joystick = [[0, 0], [0, 0]]
-            # Joystick state received since the start of this frame
-            self.__cur_joystick = [[0, 0], [0, 0]]
-
-            self.__cur_start = 0
-            self.__cur_back = 0
-
-
-            # Set button callbacks
-            self.__controller.setupControlCallback(
-                self.__controller.XboxControls.A,
-                lambda value : self.__button_callback(self.Button.A, value)
-            )
-            self.__controller.setupControlCallback(
-                self.__controller.XboxControls.B,
-                lambda value : self.__button_callback(self.Button.B, value)
-            )
-            self.__controller.setupControlCallback(
-                self.__controller.XboxControls.X,
-                lambda value : self.__button_callback(self.Button.X, value)
-            )
-            self.__controller.setupControlCallback(
-                self.__controller.XboxControls.Y,
-                lambda value : self.__button_callback(self.Button.Y, value)
-            )
-            self.__controller.setupControlCallback(
-                self.__controller.XboxControls.LB,
-                lambda value : self.__button_callback(self.Button.LB, value)
-            )
-            self.__controller.setupControlCallback(
-                self.__controller.XboxControls.RB,
-                lambda value : self.__button_callback(self.Button.RB, value)
-            )
-            self.__controller.setupControlCallback(
-                self.__controller.XboxControls.LEFTTHUMB,
-                lambda value : self.__button_callback(self.Button.LJOY, value)
-            )
-            self.__controller.setupControlCallback(
-                self.__controller.XboxControls.RIGHTTHUMB,
-                lambda value : self.__button_callback(self.Button.RJOY, value)
-            )
-
-
-            # Set trigger callbacks
-            self.__controller.setupControlCallback(
-                self.__controller.XboxControls.LTRIGGER,
-                lambda value : self.__trigger_callback(self.Trigger.LEFT, value)
-            )
-            self.__controller.setupControlCallback(
-                self.__controller.XboxControls.RTRIGGER,
-                lambda value : self.__trigger_callback(self.Trigger.RIGHT, \
-                    value)
-            )
-
-
-            # Set joystick callbacks
-            self.__controller.setupControlCallback(
-                self.__controller.XboxControls.LTHUMBX,
-                lambda value : self.__joystick_callback(self.Joystick.RIGHT, \
-                    0, value)
-            )
-            self.__controller.setupControlCallback(
-                self.__controller.XboxControls.LTHUMBY,
-                lambda value : self.__joystick_callback(self.Joystick.RIGHT, \
-                    1, value)
-            )
-            self.__controller.setupControlCallback(
-                self.__controller.XboxControls.RTHUMBX,
-                lambda value : self.__joystick_callback(self.Joystick.RIGHT, \
-                    0, value)
-            )
-            self.__controller.setupControlCallback(
-                self.__controller.XboxControls.RTHUMBX,
-                lambda value : self.__joystick_callback(self.Joystick.RIGHT, \
-                    1, value)
-            )
-
-
-            # Set START and BACK callbacks
-            self.__controller.setupControlCallback(
-                self.__controller.XboxControls.START,
-                self.__start_callback
-            )
-
-            self.__controller.setupControlCallback(
-                self.__controller.XboxControls.BACK,
-                self.__back_callback
-            )
-
-            self.__controller.start()
-
-
-        def is_down(self, button):
-            """
-            Returns whether a certain button is currently pressed
-
-            Inputs:
-                button (Button enum) = which button to check
-
-            Output (bool): True if button is currently pressed
-            """
-            if isinstance(button, self.Button):
-                return self.__is_down[button.value]
-            return False
-
-
-        def was_pressed(self, button):
-            """
-            Returns whether a certain button was pressed this frame
-
-            Inputs:
-                button (Button enum) = which button to check
-
-            Output (bool): True if button is currently pressed and was not pressed
-                last frame
-            """
-            if isinstance(button, self.Button):
-                return self.__is_down[button.value] \
-                    and not self.__was_down[button.value]
-            return False
-
-
-        def was_released(self, button):
-            """
-            Returns whether a certain button was released this frame
-
-            Inputs:
-                button (Button enum) = which button to check
-
-            Output (bool): True if button is currently released and was pressed 
-                last frame
-            """
-            if isinstance(button, self.Button):
-                return not self.__is_down[button.value] \
-                    and self.__was_down[button.value]
-            return False
-
-
-        def get_trigger(self, trigger):
-            """
-            Returns the position of a certain trigger
-
-            Inputs:
-                trigger (Trigger enum) = which trigger to check
-
-            Output (float): A value from 0.0 (not pressed) to 
-                1.0 (fully pressed)
-            """
-            if isinstance(trigger, self.Trigger):
-                return self.__last_trigger[trigger.value]
-            return 0
-
-
-        def get_joystick(self, joystick):
-            """
-            Returns the position of a certain joystick
-
-            Inputs:
-                joystick (Joystick enum) = which joystick to check
-
-            Output (float, float): The x and y coordinate of the joystick, with
-                each axis ranging from -1.0 to 1.0
-            """
-            if isinstance(joystick, self.Joystick):
-                return self.__last_joystick[joystick.value]
-            return (0, 0)
- 
-
-        def __button_callback(self, button, value):
-            """
-            The function called when a certain button is pressed or released
-
-            Inputs:
-                button (Button enum): which button was pressed
-                value (int): 1 if pressed, 0 if released
-            """
-            self.__cur_down[button.value] = bool(value)
-
-
-        def __trigger_callback(self, trigger, value):
-            """
-            The function called when a certain trigger's value changes
-
-            Inputs:
-                trigger (Trigger enum): which trigger's value changed
-                value (float): how much the trigger is pressed (1.0 to 0.0)
-            """
-            self.__cur_trigger[trigger.value] = value
-
-
-        def __joystick_callback(self, joystick, axis, value):
-            """
-            The function called when a certain joystick's position changes
-
-            Inputs:
-                joystick (Joystick enum): which joystick's position changed
-                axis (int): either 0 for x axis or 1 for y axis
-                value (float): the position of the joystick along that axis,
-                    ranging from -1.0 to 1.0
-            """
-            self.__cur_joystick[joystick.value][axis] = value
-
-
-        def __start_callback(self, value):
-            """
-            The function called when the START button is pressed, which either
-            calls the Racecar's handle_start or handle_exit function
-            """
-            self.__cur_start = value
-            if value:
-                if self.__cur_back:
-                    self.__racecar._Racecar__handle_exit()
-                else:
-                    self.__racecar._Racecar__handle_start()
-
-
-        def __back_callback(self, value):
-            """
-            The function called when the BACK button is pressed, which either
-            calls Racecar's handle_back or handle_exit function
-            """
-            self.__cur_back = value
-            if value:
-                if self.__cur_start:
-                    self.__racecar._Racecar__handle_exit()
-                else:
-                    self.__racecar._Racecar__handle_back()
-
-
-        def __update(self):
-            """
-            Updates the stored input registers when the current frame ends
-            """
-            self.__was_down = copy.deepcopy(self.__is_down)
-            self.__is_down = copy.deepcopy(self.__cur_down)
-            self.__last_trigger = copy.deepcopy(self.__cur_trigger)
-            self.__last_joystick = copy.deepcopy(self.__cur_joystick)  
-
-
-
-    # class Physics:
-    #     def get_acceleration(self) -> Tuple[float, float, float]:
-    #         return (0, 0, 0)
-
-    #     def get_angular_velocity(self) -> Tuple[float, float, float]:
-    #         return (0, 0, 0)
-
-    #     def get_speed(self) -> float:
-    #         return 0
-
-    # class Camera:
-    #     def get_image(self):
-    #         return np.fromstring(self.last_image,dtype=np.uint8).reshape((480,-1,3))[...,::-1]
-
-    #     def get_depth_image(self):
-    #         return None
-
-    # class Lidar:
-    #     def get_raw(self):
-    #         return None
-        
-    #     def get_map(self):
-    #         return None    
-
-    # class GPIO:
-    #     def get_pin(self, pin: int) -> int:
-    #         return 0
-
-    #     def set_pin(self, pin: int, value: int):
-    #         raise NotImplementedError()
-
-
-    # class Controller:
-    #     def is_pressed(self, button) -> bool:
-    #         return False
-
-    #     def get_trigger(self, trigger) -> float:
-    #         return 0
-
-    #     def get_joystick(self, joystick) -> Tuple[float, float]:
-    #         return (0, 0)
-
-    # class Display:
-
-    # class Sound: 
-
-
-        
-
-    # def image_callback(self, msg):
-    #     self.last_image = msg.data
-        
-    # def scan_callback(self, msg):
-    #     self.last_scan = msg.ranges
-        
-    # def get_lidar(self):
-    #     return None
-
-
-
-    # def show_image(self, image):
-    #     raise NotImplementedError()
-
-    # def show_text(self, text: str, size: float = 12, color: Tuple[float, float, float] = (0, 0, 0)):
-    #     raise NotImplementedError()
-    
-    # def get_mic_amplitude(self, ) -> float:
-    #     return 0
-
-    # def set_wav(self, wav):
-    #     raise NotImplementedError()
-
-    # def play_wave(self):
-    #     raise NotImplementedError()
-
-    # def is_wav_playing(self) -> bool:
-    #     return False
-=======
-"""
-File docstring
-"""
-
-################################################################################
-# Imports
-################################################################################
-
-# General
-import copy
-import time
-import threading
-from enum import Enum
-import os # TODO: see if this can be removed
-import numpy as np
-
-# ROS
-import rospy
-from sensor_msgs.msg import LaserScan
-from sensor_msgs.msg import Image
-from ackermann_msgs.msg import AckermannDriveStamped
-import XboxController
-
-
-################################################################################
-# Racecar class
-################################################################################
-
-class Racecar:
-    """
-    Class docstring
-    """
-    def __init__(self):
-        self.__thread = None
-        self.__thread_running = False
-
-        # Modules
-        self.drive = self.Drive()
-        self.controller = self.Controller(self)
-        
-        # User provided start and update functions
-        self.__user_start = None
-        self.__user_update = None
-        print(">> Racecar initialization successful")
-        print(">> Press the START button to run your program "
-            "and the BACK button to exit")
-
-    def set_start_update(self, start, update):
-        self.__user_start = start
-        self.__user_update = update
-
-    def __start(self):
-        if self.__thread_running:
-            print(">> Your program is already running.  "
-                "Press the BACK button to exit.")
-        else:
-            self.__thread_running = True
-            self.__thread = threading.Thread(target=self.__run)
-            self.__thread.daemon = True
-
-            print(">> Starting your program")
-            self.__thread.start()
-
-    def __exit(self):
-        print(">> Goodbye!")
-        exit(0)
-
-    def __run(self):
-        FRAMES_PER_SECOND = 30
-        self.__user_start()
-        timer = rospy.Rate(FRAMES_PER_SECOND)
-        while True:
-            self.__user_update()
-            self.__update_modules()
-            timer.sleep()
-
-    def __update_modules(self):
-        self.drive._Drive__update()
-        self.controller._Controller__update()
-
-    class Drive:
-        """
-        Controls the car's movement by allowing the user to set the state
-        associated with speed and turning
-        """
-        __TOPIC = "/drive"
-
-        def __init__(self):
-            self.__publisher = rospy.Publisher(self.__TOPIC, \
-                AckermannDriveStamped, queue_size=1)
-            self.__message = AckermannDriveStamped()
-
-        def set_speed_angle(self, speed, angle):
-            """
-            Sets the speed at which the wheels turn and the angle of the front
-            wheels
-
-            Inputs:
-                speed (float) = the speed, with positive for forward and
-                    negative for reverse
-                angle (float) = the angle of the front wheels, with positive for
-                        right turns and negative for left turns
-
-            Constants:
-                MAX_SPEED = the maximum magnitude of speed allowed
-                MAX_ANGLE = the maximum angle magnitude
-                CONVERSION_FACTOR = the conversion factor used to convert
-                    degrees to the units expected by ROS
-            """
-            MAX_SPEED = 5
-            MAX_ANGLE = 20
-            CONVERSION_FACTOR = 1 / 80
-
-            speed = max(-MAX_SPEED, min(MAX_SPEED, speed))
-            angle = max(-MAX_ANGLE, min(MAX_ANGLE, angle))
-            self.__message = AckermannDriveStamped()
-            self.__message.drive.speed = speed
-            self.__message.drive.steering_angle = angle # * CONVERSION_FACTOR
-            print(self.__message.drive.steering_angle)
-
-        def stop(self):
-            """
-            Brings the car to a stop and points the front wheels forward
-            """
-            self.set_speed_angle(0, 0)
-
-        def __update(self):
-            self.__publisher.publish(self.__message)
-
-    class Controller:
-        """
-        Docstring
-        """
-        class Button(Enum):
-            A = 0
-            B = 1
-            X = 2
-            Y = 3
-            LB = 4
-            RB = 5
-            LJOY = 6
-            RJOY = 7
-
-        class Trigger(Enum):
-            LEFT = 0
-            RIGHT = 1
-
-        class Joystick(Enum):
-            LEFT = 0
-            RIGHT = 1
-
-        def __init__(self, racecar):
-            self.__racecar = racecar
-            self.__controller = XboxController.XboxController(
-                controllerCallBack = None,
-                joystickNo = 0,
-                deadzone = 0.15,
-                scale = 1,
-                invertYAxis = False)
-
-            self.__was_down = [False] * len(self.Button)
-            self.__is_down = [False] * len(self.Button)
-            self.__cur_down = [False] * len(self.Button)
-
-            self.__last_trigger = [0, 0]
-            self.__cur_trigger = [0, 0]
-
-            self.__last_joystick = [[0, 0], [0, 0]]
-            self.__cur_joystick = [[0, 0], [0, 0]]
-
-
-            # Set button callbacks
-            self.__controller.setupControlCallback(
-                self.__controller.XboxControls.A,
-                lambda value : self.__button_callback(self.Button.A, value)
-            )
-            self.__controller.setupControlCallback(
-                self.__controller.XboxControls.B,
-                lambda value : self.__button_callback(self.Button.B, value)
-            )
-            self.__controller.setupControlCallback(
-                self.__controller.XboxControls.X,
-                lambda value : self.__button_callback(self.Button.X, value)
-            )
-            self.__controller.setupControlCallback(
-                self.__controller.XboxControls.Y,
-                lambda value : self.__button_callback(self.Button.Y, value)
-            )
-            self.__controller.setupControlCallback(
-                self.__controller.XboxControls.LB,
-                lambda value : self.__button_callback(self.Button.LB, value)
-            )
-            self.__controller.setupControlCallback(
-                self.__controller.XboxControls.RB,
-                lambda value : self.__button_callback(self.Button.RB, value)
-            )
-            self.__controller.setupControlCallback(
-                self.__controller.XboxControls.LEFTTHUMB,
-                lambda value : self.__button_callback(self.Button.LJOY, value)
-            )
-            self.__controller.setupControlCallback(
-                self.__controller.XboxControls.RIGHTTHUMB,
-                lambda value : self.__button_callback(self.Button.RJOY, value)
-            )
-
-
-            # Set trigger callbacks
-            self.__controller.setupControlCallback(
-                self.__controller.XboxControls.LTRIGGER,
-                lambda value : self.__trigger_callback(self.Trigger.LEFT, value)
-            )
-            self.__controller.setupControlCallback(
-                self.__controller.XboxControls.RTRIGGER,
-                lambda value : self.__trigger_callback(self.Trigger.RIGHT, \
-                    value)
-            )
-
-
-            # Set joystick callbacks
-            self.__controller.setupControlCallback(
-                self.__controller.XboxControls.LTHUMBX,
-                lambda value : self.__joystick_callback(self.Joystick.RIGHT, \
-                    0, value)
-            )
-            self.__controller.setupControlCallback(
-                self.__controller.XboxControls.LTHUMBY,
-                lambda value : self.__joystick_callback(self.Joystick.RIGHT, \
-                    1, value)
-            )
-            self.__controller.setupControlCallback(
-                self.__controller.XboxControls.RTHUMBX,
-                lambda value : self.__joystick_callback(self.Joystick.RIGHT, \
-                    0, value)
-            )
-            self.__controller.setupControlCallback(
-                self.__controller.XboxControls.RTHUMBX,
-                lambda value : self.__joystick_callback(self.Joystick.RIGHT, \
-                    1, value)
-            )
-
-
-            # Set START and BACK callbacks
-            self.__controller.setupControlCallback(
-                self.__controller.XboxControls.START,
-                self.__start_callback
-            )
-
-            self.__controller.setupControlCallback(
-                self.__controller.XboxControls.BACK,
-                self.__back_callback
-            )
-
-            self.__controller.start()
-
-        def is_down(self, button):
-            if isinstance(button, self.Button):
-                return self.__is_down[button.value]
-            return False
-
-        def was_pressed(self, button):
-            if isinstance(button, self.Button):
-                return self.__is_down[button.value] \
-                    and not self.__was_down[button.value]
-            return False
-
-        def was_released(self, button):
-            if isinstance(button, self.Button):
-                return not self.__is_down[button.value] \
-                    and self.__was_down[button.value]
-            return False
-
-        def get_trigger(self, trigger):
-            if isinstance(trigger, self.Trigger):
-                return self.__last_trigger[trigger.value]
-            return 0
-
-        def get_joystick(self, joystick):
-            if isinstance(joystick, self.Joystick):
-                return self.__last_joystick[joystick.value]
-            return (0, 0)
- 
-        def __button_callback(self, button, value):
-            self.__cur_down[button.value] = bool(value)
-
-        def __trigger_callback(self, trigger, value):
-            self.__cur_trigger[trigger.value] = value
-
-        def __joystick_callback(self, joystick, axis, value):
-            self.__cur_joystick[joystick.value][axis] = value
-
-        def __start_callback(self, value):
-            if value == 1:
-                self.__racecar._Racecar__start()
-
-        def __back_callback(self, value):
-            if value == 1:
-                self.__racecar._Racecar__exit()             
-
-        def __update(self):
-            self.__was_down = self.__is_down
-            self.__is_down = self.__cur_down
-            self.__last_trigger = self.__cur_trigger
-            self.__last_joystick = self.__cur_joystick      
-
-    # class Physics:
-    #     def get_acceleration(self) -> Tuple[float, float, float]:
-    #         return (0, 0, 0)
-
-    #     def get_angular_velocity(self) -> Tuple[float, float, float]:
-    #         return (0, 0, 0)
-
-    #     def get_speed(self) -> float:
-    #         return 0
-
-    class Camera:
-        """
-        Provides the user with basic image capture functionality so they can get rbg/depth information from
-        the Camera on the robot.
-        """
-
-        __TOPIC = "/camera"
-
-        def __init__(self):
-            self.__subscriber = rospy.Subscriber(self.__TOPIC, Image, callback=self.__image_callback)
-            self.__last_image = None
-
-        def __image_callback(self, msg):
-            self.__last_image = msg.data
-
-        def get_image(self):
-            """
-            Get's color image data from Intel Realsense Camera and returns the raw data in numpy array
-            """
-            return np.fromstring(self.__last_image,dtype=np.uint8).reshape((480,-1,3))[...,::-1]
-
-        def get_depth_image(self):
-            """
-            Get's color+depth image (4 channels) from Intel Realsense Camera and returns the raw data in numpy array
-            """
-            #TODO Add depth channel to image gotten from realsense
-            return None
-
-    # class Lidar:
-    #     def get_raw(self):
-    #         return None
-        
-    #     def get_map(self):
-    #         return None    
-
-    # class GPIO:
-    #     def get_pin(self, pin: int) -> int:
-    #         return 0
-
-    #     def set_pin(self, pin: int, value: int):
-    #         raise NotImplementedError()
-
-
-    # class Controller:
-    #     def is_pressed(self, button) -> bool:
-    #         return False
-
-    #     def get_trigger(self, trigger) -> float:
-    #         return 0
-
-    #     def get_joystick(self, joystick) -> Tuple[float, float]:
-    #         return (0, 0)
-
-    # class Display:
-
-    # class Sound: 
-
-
-        
-
-    # def image_callback(self, msg):
-    #     self.last_image = msg.data
-        
-    # def scan_callback(self, msg):
-    #     self.last_scan = msg.ranges
-        
-    # def get_lidar(self):
-    #     return None
-
-
-
-    # def show_image(self, image):
-    #     raise NotImplementedError()
-
-    # def show_text(self, text: str, size: float = 12, color: Tuple[float, float, float] = (0, 0, 0)):
-    #     raise NotImplementedError()
-    
-    # def get_mic_amplitude(self, ) -> float:
-    #     return 0
-
-    # def set_wav(self, wav):
-    #     raise NotImplementedError()
-
-    # def play_wave(self):
-    #     raise NotImplementedError()
-
-    # def is_wav_playing(self) -> bool:
-    #     return False
->>>>>>> 87255966
+"""
+File docstring
+"""
+
+################################################################################
+# Imports
+################################################################################
+
+# General
+import copy
+import time
+import threading
+from enum import Enum
+import os # TODO: see if this can be removed
+
+# ROS
+import rospy
+from sensor_msgs.msg import LaserScan
+from sensor_msgs.msg import Image
+from ackermann_msgs.msg import AckermannDriveStamped
+import XboxController
+
+
+################################################################################
+# Racecar class
+################################################################################
+
+class Racecar:
+    """
+    The core racecar module which contains several submodules which interface 
+    with and control the different pieces of hardware
+    """
+    def __init__(self):
+        # Modules
+        self.drive = self.Drive()
+        self.controller = self.Controller(self)
+        
+        # User provided start and update functions
+        self.__user_start = None
+        self.__user_update = None
+
+        # The run_thread (handles frames) and the update function to be called
+        # in the run thread
+        self.__run_thread = None
+        self.__cur_update = self.__default_update
+
+        # Start run_thread in default drive mode
+        self.__handle_back()
+        self.__run_thread = threading.Thread(target=self.__run)
+        self.__run_thread.daemon = True
+        self.__run_thread.start()
+
+        # Print welcome message
+        print(">> Racecar initialization successful")
+        print(">> Press the START button to run your program, "
+            "press the BACK button to enter default drive mode, "
+            "and press BACK and START at the same time to exit.")
+
+
+    def set_start_update(self, start, update):
+        """
+        Sets the start and update functions used in user program mode
+
+        Inputs:
+            start (function): The function called once every time we enter 
+                user program mode
+            update (function): The function called every frame in user program
+                modes
+        """
+        self.__user_start = start
+        self.__user_update = update
+
+
+    def __handle_start(self):
+        """
+        Handles when the START button is pressed by entering user program mode
+        """
+        print(">> Entering user program mode")
+        self.__user_start()
+        self.__cur_update = self.__user_update
+
+
+    def __handle_back(self):
+        """
+        Handles when the BACK button is pressed by entering default drive mode
+        """
+        print(">> Entering default drive mode")
+        self.__default_start()
+        self.__cur_update = self.__default_update
+
+
+    def __handle_exit(self):
+        """
+        Handles when BACK and START are pressed together by exiting the program
+        """
+        print(">> Goodbye!")
+        exit(0)
+
+
+    def __run(self):
+        """
+        Calls the current update function (determined by the current mode) 
+        and update_modules functions once per frame
+        """
+        FRAME_RATE = 30     # Number of frames per second
+
+        timer = rospy.Rate(FRAME_RATE)
+        while True:
+            self.__cur_update()
+            self.__update_modules()
+            timer.sleep()
+
+
+    def __update_modules(self):
+        """
+        Calls the update function on each module
+        """
+        self.drive._Drive__update()
+        self.controller._Controller__update()
+
+
+    def __default_start(self):
+        """
+        The start function for default drive mode
+        """
+        pass
+
+
+    def __default_update(self):
+        """
+        The update function for default drive mode, which controls the car with
+        the triggers and left joystick
+        """
+        MAX_SPEED = 1.0     # The speed when the trigger is fully pressed
+        MAX_ANGLE = 20      # The angle when the joystick is fully moved
+
+        forwardSpeed = self.controller.get_trigger(self.controller.Trigger.LEFT)
+        backSpeed = self.controller.get_trigger(self.controller.Trigger.RIGHT)
+        speed = (forwardSpeed - backSpeed) * MAX_SPEED
+
+        # If both triggers are pressed, stop for safety
+        if (forwardSpeed > 0 and backSpeed > 0):
+            speed = 0
+
+        angle = self.controller.get_joystick(self.controller.Joystick.LEFT)[0] \
+            * MAX_ANGLE
+
+        self.drive.set_speed_angle(speed, angle)
+
+
+
+    class Drive:
+        """
+        Controls the car's movement by allowing the user to set the state
+        associated with speed and turning
+        """
+        __TOPIC = "/drive"
+
+
+        def __init__(self):
+            self.__publisher = rospy.Publisher(self.__TOPIC, \
+                AckermannDriveStamped, queue_size=1)
+            self.__message = AckermannDriveStamped()
+
+
+        def set_speed_angle(self, speed, angle):
+            """
+            Sets the speed at which the wheels turn and the angle of the front
+            wheels
+
+            Inputs:
+                speed (float) = the speed, with positive for forward and
+                    negative for reverse
+                angle (float) = the angle of the front wheels, with positive for
+                        right turns and negative for left turns
+            """
+            MAX_SPEED = 5   # The maximum magnitude of speed allowed
+            MAX_ANGLE = 20  # The maximum angle magnitude allowed
+            CONVERSION_FACTOR = 1 / 80  # converts degrees to ROS angle units
+
+            speed = max(-MAX_SPEED, min(MAX_SPEED, speed))
+            angle = max(-MAX_ANGLE, min(MAX_ANGLE, angle))
+            self.__message = AckermannDriveStamped() # TODO remove this?
+            self.__message.drive.speed = speed
+            self.__message.drive.steering_angle = angle # * CONVERSION_FACTOR
+
+
+        def stop(self):
+            """
+            Brings the car to a stop and points the front wheels forward
+            """
+            self.set_speed_angle(0, 0)
+
+
+        def __update(self):
+            """
+            Publishes the current drive message
+            """
+            self.__publisher.publish(self.__message)
+
+
+
+    class Controller:
+        """
+        Handles input from the controller and exposes constant input state
+        per frame
+        """
+
+
+        class Button(Enum):
+            """
+            The buttons on the controller
+            """
+            A = 0       # A button
+            B = 1       # B button
+            X = 2       # X button
+            Y = 3       # Y button
+            LB = 4      # Left bumper
+            RB = 5      # Right bumper
+            LJOY = 6    # Left joystick button
+            RJOY = 7    # Right joystick button
+
+
+        class Trigger(Enum):
+            """
+            The triggers on the controller
+            """
+            LEFT = 0
+            RIGHT = 1
+
+
+        class Joystick(Enum):
+            """
+            The joysticks on the controller
+            """
+            LEFT = 0
+            RIGHT = 1
+
+
+        def __init__(self, racecar):
+            self.__racecar = racecar
+            self.__controller = XboxController.XboxController(
+                controllerCallBack = None,
+                joystickNo = 0,
+                deadzone = 0.15,
+                scale = 1,
+                invertYAxis = False)
+
+            # Button state at the start of last frame
+            self.__was_down = [False] * len(self.Button)
+            # Button state at the start of this frame
+            self.__is_down = [False] * len(self.Button)
+            # Button state received since the start of this frame
+            self.__cur_down = [False] * len(self.Button)
+
+            # Trigger state at the start of this frame
+            self.__last_trigger = [0, 0]
+            # Trigger state received since the start of this frame
+            self.__cur_trigger = [0, 0]
+
+            # Joystick state at the start of this frame
+            self.__last_joystick = [[0, 0], [0, 0]]
+            # Joystick state received since the start of this frame
+            self.__cur_joystick = [[0, 0], [0, 0]]
+
+            self.__cur_start = 0
+            self.__cur_back = 0
+
+
+            # Set button callbacks
+            self.__controller.setupControlCallback(
+                self.__controller.XboxControls.A,
+                lambda value : self.__button_callback(self.Button.A, value)
+            )
+            self.__controller.setupControlCallback(
+                self.__controller.XboxControls.B,
+                lambda value : self.__button_callback(self.Button.B, value)
+            )
+            self.__controller.setupControlCallback(
+                self.__controller.XboxControls.X,
+                lambda value : self.__button_callback(self.Button.X, value)
+            )
+            self.__controller.setupControlCallback(
+                self.__controller.XboxControls.Y,
+                lambda value : self.__button_callback(self.Button.Y, value)
+            )
+            self.__controller.setupControlCallback(
+                self.__controller.XboxControls.LB,
+                lambda value : self.__button_callback(self.Button.LB, value)
+            )
+            self.__controller.setupControlCallback(
+                self.__controller.XboxControls.RB,
+                lambda value : self.__button_callback(self.Button.RB, value)
+            )
+            self.__controller.setupControlCallback(
+                self.__controller.XboxControls.LEFTTHUMB,
+                lambda value : self.__button_callback(self.Button.LJOY, value)
+            )
+            self.__controller.setupControlCallback(
+                self.__controller.XboxControls.RIGHTTHUMB,
+                lambda value : self.__button_callback(self.Button.RJOY, value)
+            )
+
+
+            # Set trigger callbacks
+            self.__controller.setupControlCallback(
+                self.__controller.XboxControls.LTRIGGER,
+                lambda value : self.__trigger_callback(self.Trigger.LEFT, value)
+            )
+            self.__controller.setupControlCallback(
+                self.__controller.XboxControls.RTRIGGER,
+                lambda value : self.__trigger_callback(self.Trigger.RIGHT, \
+                    value)
+            )
+
+
+            # Set joystick callbacks
+            self.__controller.setupControlCallback(
+                self.__controller.XboxControls.LTHUMBX,
+                lambda value : self.__joystick_callback(self.Joystick.RIGHT, \
+                    0, value)
+            )
+            self.__controller.setupControlCallback(
+                self.__controller.XboxControls.LTHUMBY,
+                lambda value : self.__joystick_callback(self.Joystick.RIGHT, \
+                    1, value)
+            )
+            self.__controller.setupControlCallback(
+                self.__controller.XboxControls.RTHUMBX,
+                lambda value : self.__joystick_callback(self.Joystick.RIGHT, \
+                    0, value)
+            )
+            self.__controller.setupControlCallback(
+                self.__controller.XboxControls.RTHUMBX,
+                lambda value : self.__joystick_callback(self.Joystick.RIGHT, \
+                    1, value)
+            )
+
+
+            # Set START and BACK callbacks
+            self.__controller.setupControlCallback(
+                self.__controller.XboxControls.START,
+                self.__start_callback
+            )
+
+            self.__controller.setupControlCallback(
+                self.__controller.XboxControls.BACK,
+                self.__back_callback
+            )
+
+            self.__controller.start()
+
+
+        def is_down(self, button):
+            """
+            Returns whether a certain button is currently pressed
+
+            Inputs:
+                button (Button enum) = which button to check
+
+            Output (bool): True if button is currently pressed
+            """
+            if isinstance(button, self.Button):
+                return self.__is_down[button.value]
+            return False
+
+
+        def was_pressed(self, button):
+            """
+            Returns whether a certain button was pressed this frame
+
+            Inputs:
+                button (Button enum) = which button to check
+
+            Output (bool): True if button is currently pressed and was not pressed
+                last frame
+            """
+            if isinstance(button, self.Button):
+                return self.__is_down[button.value] \
+                    and not self.__was_down[button.value]
+            return False
+
+
+        def was_released(self, button):
+            """
+            Returns whether a certain button was released this frame
+
+            Inputs:
+                button (Button enum) = which button to check
+
+            Output (bool): True if button is currently released and was pressed 
+                last frame
+            """
+            if isinstance(button, self.Button):
+                return not self.__is_down[button.value] \
+                    and self.__was_down[button.value]
+            return False
+
+
+        def get_trigger(self, trigger):
+            """
+            Returns the position of a certain trigger
+
+            Inputs:
+                trigger (Trigger enum) = which trigger to check
+
+            Output (float): A value from 0.0 (not pressed) to 
+                1.0 (fully pressed)
+            """
+            if isinstance(trigger, self.Trigger):
+                return self.__last_trigger[trigger.value]
+            return 0
+
+
+        def get_joystick(self, joystick):
+            """
+            Returns the position of a certain joystick
+
+            Inputs:
+                joystick (Joystick enum) = which joystick to check
+
+            Output (float, float): The x and y coordinate of the joystick, with
+                each axis ranging from -1.0 to 1.0
+            """
+            if isinstance(joystick, self.Joystick):
+                return self.__last_joystick[joystick.value]
+            return (0, 0)
+ 
+
+        def __button_callback(self, button, value):
+            """
+            The function called when a certain button is pressed or released
+
+            Inputs:
+                button (Button enum): which button was pressed
+                value (int): 1 if pressed, 0 if released
+            """
+            self.__cur_down[button.value] = bool(value)
+
+
+        def __trigger_callback(self, trigger, value):
+            """
+            The function called when a certain trigger's value changes
+
+            Inputs:
+                trigger (Trigger enum): which trigger's value changed
+                value (float): how much the trigger is pressed (1.0 to 0.0)
+            """
+            self.__cur_trigger[trigger.value] = value
+
+
+        def __joystick_callback(self, joystick, axis, value):
+            """
+            The function called when a certain joystick's position changes
+
+            Inputs:
+                joystick (Joystick enum): which joystick's position changed
+                axis (int): either 0 for x axis or 1 for y axis
+                value (float): the position of the joystick along that axis,
+                    ranging from -1.0 to 1.0
+            """
+            self.__cur_joystick[joystick.value][axis] = value
+
+
+        def __start_callback(self, value):
+            """
+            The function called when the START button is pressed, which either
+            calls the Racecar's handle_start or handle_exit function
+            """
+            self.__cur_start = value
+            if value:
+                if self.__cur_back:
+                    self.__racecar._Racecar__handle_exit()
+                else:
+                    self.__racecar._Racecar__handle_start()
+
+
+        def __back_callback(self, value):
+            """
+            The function called when the BACK button is pressed, which either
+            calls Racecar's handle_back or handle_exit function
+            """
+            self.__cur_back = value
+            if value:
+                if self.__cur_start:
+                    self.__racecar._Racecar__handle_exit()
+                else:
+                    self.__racecar._Racecar__handle_back()
+
+
+        def __update(self):
+            """
+            Updates the stored input registers when the current frame ends
+            """
+            self.__was_down = copy.deepcopy(self.__is_down)
+            self.__is_down = copy.deepcopy(self.__cur_down)
+            self.__last_trigger = copy.deepcopy(self.__cur_trigger)
+            self.__last_joystick = copy.deepcopy(self.__cur_joystick)  
+
+
+
+    # class Physics:
+    #     def get_acceleration(self) -> Tuple[float, float, float]:
+    #         return (0, 0, 0)
+
+    #     def get_angular_velocity(self) -> Tuple[float, float, float]:
+    #         return (0, 0, 0)
+
+    #     def get_speed(self) -> float:
+    #         return 0
+
+    class Camera:
+        """
+        Provides the user with basic image capture functionality so they can get rbg/depth information from
+        the Camera on the robot.
+        """
+
+        __TOPIC = "/camera"
+
+        def __init__(self):
+            self.__subscriber = rospy.Subscriber(self.__TOPIC, Image, callback=self.__image_callback)
+            self.__last_image = None
+
+        def __image_callback(self, msg):
+            self.__last_image = msg.data
+
+        def get_image(self):
+            """
+            Get's color image data from Intel Realsense Camera and returns the raw data in numpy array
+            """
+            return np.fromstring(self.__last_image,dtype=np.uint8).reshape((480,-1,3))[...,::-1]
+
+        def get_depth_image(self):
+            """
+            Get's color+depth image (4 channels) from Intel Realsense Camera and returns the raw data in numpy array
+            """
+            #TODO Add depth channel to image gotten from realsense
+            return None
+
+    # class Lidar:
+    #     def get_raw(self):
+    #         return None
+        
+    #     def get_map(self):
+    #         return None    
+
+    # class GPIO:
+    #     def get_pin(self, pin: int) -> int:
+    #         return 0
+
+    #     def set_pin(self, pin: int, value: int):
+    #         raise NotImplementedError()
+
+
+    # class Controller:
+    #     def is_pressed(self, button) -> bool:
+    #         return False
+
+    #     def get_trigger(self, trigger) -> float:
+    #         return 0
+
+    #     def get_joystick(self, joystick) -> Tuple[float, float]:
+    #         return (0, 0)
+
+    # class Display:
+
+    # class Sound: 
+
+
+        
+
+    # def image_callback(self, msg):
+    #     self.last_image = msg.data
+        
+    # def scan_callback(self, msg):
+    #     self.last_scan = msg.ranges
+        
+    # def get_lidar(self):
+    #     return None
+
+
+
+    # def show_image(self, image):
+    #     raise NotImplementedError()
+
+    # def show_text(self, text: str, size: float = 12, color: Tuple[float, float, float] = (0, 0, 0)):
+    #     raise NotImplementedError()
+    
+    # def get_mic_amplitude(self, ) -> float:
+    #     return 0
+
+    # def set_wav(self, wav):
+    #     raise NotImplementedError()
+
+    # def play_wave(self):
+    #     raise NotImplementedError()
+
+    # def is_wav_playing(self) -> bool:
+    #     return False